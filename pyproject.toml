[build-system]
requires = ["setuptools>=61.0.0", "wheel"]
build-backend = "setuptools.build_meta"

[tool.setuptools]
packages = ["asf_hp_cost_estimator_model"]

[project]
name = "asf_hp_cost_estimator_model"
version = "0.1.0"
description = "Training and evaluating a model for estimating the cost of an air source heat pump."
authors = [{name = "Nesta"}]
license = {text = "proprietary"}
readme = "README.md"
requires-python = ">=3.10"
dependencies = [
   "s3fs>=2023.3.0",
    "numpy",
    "pandas",
    "scikit-learn>=1.6.1",
    "matplotlib",
    "seaborn",
<<<<<<< HEAD
    "metaflow",
=======
    "statsmodels"
>>>>>>> 7ef543c4
    ]

[project.urls]
repository = "https://github.com/nestauk/asf_hp_cost_estimator_model"
issues = "https://github.com/nestauk/asf_hp_cost_estimator_model/issues"

[project.optional-dependencies]
dev = [
    "ipykernel",
    "jupytext",
    "ruff",
    "Sphinx",
    "sphinxcontrib-napoleon",
    "sphinx-rtd-theme",
    "pytest",
    "pre-commit",
    "pre-commit-hooks"
]

[tool.jupytext]
# Always pair ipynb notebooks to py:percent files
default_jupytext_formats = "ipynb,py:percent"
# Comment out magics (allows code formatting)
comment_magics = true
# Strip cell-level metadata (avoid polluting git diffs)
default_cell_metadata_filter = "-all"

[tool.ruff.lint]
select = ["ANN", "B", "C", "D", "E", "F", "I", "N", "W"]
# S101 - warns about assert being removed when compiled
# D100 - warns about missing module-level docstrings
ignore = ["S101", "D100"]
mccabe = { max-complexity = 10 }

[tool.ruff.lint.isort]
known-first-party = ["asf_hp_cost_estimator_model"]

[tool.ruff.lint.pydocstyle]
convention = "google"

[tool.ruff.lint.per-file-ignores]
"__init__.py" = ["F401", "E402", "D104"]

[tool.ruff.format]
docstring-code-format = true
docstring-code-line-length = "dynamic"<|MERGE_RESOLUTION|>--- conflicted
+++ resolved
@@ -20,11 +20,8 @@
     "scikit-learn>=1.6.1",
     "matplotlib",
     "seaborn",
-<<<<<<< HEAD
     "metaflow",
-=======
     "statsmodels"
->>>>>>> 7ef543c4
     ]
 
 [project.urls]
