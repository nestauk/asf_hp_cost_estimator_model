--- conflicted
+++ resolved
@@ -56,12 +56,8 @@
     #'CONSTRUCTION_AGE_BAND_2007_onwards',
     "CONSTRUCTION_AGE_BAND_between_1930_1966",
     "CONSTRUCTION_AGE_BAND_between_1965_1983",
-<<<<<<< HEAD
     "CONSTRUCTION_AGE_BAND_between_1983_2007",
-    "CONSTRUCTION_AGE_BAND_pre-1929",
-=======
     "CONSTRUCTION_AGE_BAND_pre_1929",
->>>>>>> 7ef543c4
     "region_name_east_midlands",
     "region_name_east_of_england",
     "region_name_london",
